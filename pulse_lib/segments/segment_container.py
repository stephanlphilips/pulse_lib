--- conflicted
+++ resolved
@@ -538,24 +538,6 @@
         IQ_channels_objs (list<IQ_channel_constructor>) : list of objects that define virtual IQ channels.
     '''
     for channel in segment_container_obj.channels:
-<<<<<<< HEAD
-        getattr(segment_container_obj, channel).reference_channels = list()
-        getattr(segment_container_obj, channel).IQ_ref_channels = list()
-        getattr(segment_container_obj, channel).add_reference_markers = list()
-        getattr(segment_container_obj, channel)._data_hvi_variable = segment_container_obj._software_markers
-
-    for virtual_gates in virtual_gates_objs:
-        # add reference in real gates.
-        for i in range(virtual_gates.size_row):
-            real_channel = getattr(segment_container_obj, virtual_gates.real_gate_names[i])
-            virtual_gates_values = virtual_gates.virtual_gate_matrix_inv[i,:]
-
-            for j in range(virtual_gates.size_col):
-                multiplier = virtual_gates_values[j]
-                # only add reference when it has a significant contribution
-                if abs(multiplier) > 2E-4:
-                    virtual_channel_reference_info = virtual_pulse_channel_info(virtual_gates.virtual_gate_names[j],
-=======
         seg_ch = segment_container_obj[channel]
         seg_ch.reference_channels = list()
         seg_ch.IQ_ref_channels = list()
@@ -568,7 +550,6 @@
                 if abs(multiplier) > 1E-4:
                     real_channel = segment_container_obj[real_gate_name]
                     virtual_channel_reference_info = virtual_pulse_channel_info(virtual_gate_name,
->>>>>>> e6d304da
                         multiplier, segment_container_obj)
                     real_channel.add_reference_channel(virtual_channel_reference_info)
 
