--- conflicted
+++ resolved
@@ -8,6 +8,7 @@
 from pulse_lib.segments.segment_markers import segment_marker
 from pulse_lib.segments.segment_HVI_variables import segment_HVI_variables
 from pulse_lib.segments.segment_acquisition import segment_acquisition
+from pulse_lib.segments.segment_measurements import segment_measurements
 
 import pulse_lib.segments.utility.looping as lp
 from pulse_lib.segments.utility.data_handling_functions import find_common_dimension, update_dimension, reduce_arr, upconvert_dimension
@@ -47,6 +48,7 @@
         self.id = uuid.uuid4()
         self._Vmin_max_data = dict()
         self._software_markers = segment_HVI_variables("HVI_markers")
+        self._segment_measurements = segment_measurements()
 
         self._virtual_gates_objs = virtual_gates_objs
         self._IQ_channel_objs = IQ_channels_objs
@@ -86,7 +88,7 @@
 
         for digitizer_channel in self._digitizer_channels:
             name = digitizer_channel.name
-            setattr(self, name, segment_acquisition(name))
+            setattr(self, name, segment_acquisition(name, self._segment_measurements))
             self.channels.append(name)
 
         self._setpoints = setpoint_mgr()
@@ -127,6 +129,18 @@
     def software_markers(self, new_marker):
         self._software_markers = new_marker
         add_reference_channels(self, self._virtual_gates_objs, self._IQ_channel_objs)
+
+    @property
+    def measurements(self):
+        return self._segment_measurements.measurements
+
+    @property
+    def acquisitions(self):
+        result = {}
+        for digitizer_channel in self._digitizer_channels:
+            name = digitizer_channel.name
+            result[name] = self[name].data
+        return result
 
     @property
     def shape(self):
@@ -374,6 +388,14 @@
             time (bool) : if the value is a timestamp (determines behaviour when the variable is used in a sequence) (coresponding to a master clock)
         """
         self._software_markers._add_HVI_variable(marker_name, value, time)
+
+    def add_measurement_expression(self, expression=None, name=None, accept_if=None):
+        '''
+        Adds a measurement expression
+        Args:
+            TODO
+        '''
+        self._segment_measurements.add_expression(expression, accept_if=accept_if, name=name)
 
     def enter_rendering_mode(self):
         '''
@@ -478,10 +500,7 @@
     def segment(self):
         return getattr(self.seg_container, self.name)
 
-<<<<<<< HEAD
-=======
-
->>>>>>> dc8d19c3
+
 def add_reference_channels(segment_container_obj, virtual_gates_objs, IQ_channels_objs):
     '''
     add/update the references to the channels
@@ -504,16 +523,10 @@
             virtual_gates_values = virtual_gates.virtual_gate_matrix_inv[i,:]
 
             for j in range(virtual_gates.size):
-<<<<<<< HEAD
-                if virtual_gates_values[j] != 0:
-                    virtual_channel_reference_info = virtual_pulse_channel_info(virtual_gates.virtual_gate_names[j],
-                        virtual_gates_values[j], segment_container_obj)
-=======
                 multiplier = virtual_gates_values[j]
                 if multiplier != 0:
                     virtual_channel_reference_info = virtual_pulse_channel_info(virtual_gates.virtual_gate_names[j],
                         multiplier, segment_container_obj)
->>>>>>> dc8d19c3
                     real_channel.add_reference_channel(virtual_channel_reference_info)
 
     # define virtual IQ channels
