--- conflicted
+++ resolved
@@ -35,13 +35,8 @@
         else:
             if len(axis) != len(self.data.shape):
                 raise ValueError(f"Provided incorrect dimensions for the axis (axis:{axis} <> data:{self.data.shape})")
-<<<<<<< HEAD
-            if sorted(axis, reverse=True) != axis:
+            if sorted(list(axis), reverse=True) != list(axis):
                 raise ValueError("Axis must be defined in descending order, e.g. [1,0]")
-=======
-            if sorted(list(axis), reverse=True) != list(axis):
-                raise ValueError("Axis must be defined in decending order, e.g. [1,0]")
->>>>>>> 054dede0
             self.axis = axis
 
         if labels is None:
