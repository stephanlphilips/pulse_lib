--- conflicted
+++ resolved
@@ -1,16 +1,9 @@
 from qcodes import Parameter
-<<<<<<< HEAD
-from pulse_lib.keysight.M3202A_uploader import convert_prescaler_to_sample_rate
-from pulse_lib.segments.utility.data_handling_functions import find_common_dimension, update_dimension
-from pulse_lib.segments.utility.setpoint_mgr import setpoint_mgr
-from pulse_lib.segments.utility.looping import loop_obj
-=======
 from pulse_lib.segments.segment_container import segment_container
 from pulse_lib.segments.utility.data_handling_functions import find_common_dimension, update_dimension
 from pulse_lib.segments.utility.setpoint_mgr import setpoint_mgr
 from pulse_lib.segments.utility.looping import loop_obj
 from pulse_lib.keysight.M3202A_uploader import get_effective_sample_rate
->>>>>>> b85b87cc
 from pulse_lib.segments.data_classes.data_HVI_variables import marker_HVI_variable
 from pulse_lib.segments.data_classes.data_generic import data_container, parent_data
 
@@ -135,7 +128,7 @@
                 logging.info(msg)
                 print("Info : " + msg)
 
-            # update dimensionality of all sequence objects
+        # update dimensionality of all sequence objects
         for seg_container in self.sequence:
             seg_container.enter_rendering_mode()
             self._shape = find_common_dimension(seg_container.shape, self._shape)
@@ -218,12 +211,7 @@
         upload_job = self.uploader.create_job(self.sequence, index, self.id, self.n_rep, self._sample_rate, self.neutralize)
 
         if self.HVI is not None:
-<<<<<<< HEAD
             upload_job.add_HVI(self.HVI, self.HVI_start_function, **{**self.HVI_kwargs, **self._HVI_variables.item(tuple(index)).HVI_markers})
-=======
-            upload_job.add_HVI(self.HVI, self.HVI_compile_function, self.HVI_start_function,
-                               **{**self.HVI_kwargs, **self._HVI_variables.item(tuple(index)).HVI_markers})
->>>>>>> b85b87cc
 
         self.uploader.add_upload_job(upload_job)
 
