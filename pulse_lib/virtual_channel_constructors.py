--- conflicted
+++ resolved
@@ -7,128 +7,19 @@
     """
     Constructor to create virtual gate matrixes.
     """
-    def __init__(self, pulse_lib_obj, name = None, inverse = True, square = True):
+    def __init__(self, pulse_lib_obj, name = None):
         """
         init object
         Args:
             pulse_lib_obj (pulse_lib) : add a pulse lib object to whom properties need to be added.
-<<<<<<< HEAD
-            name (string) : name of the virtual gates constructor
-            inverse (Bool) : defines whether the virtual gate matrix np object
-                            is provided as an inverse or regular matrix. Default
-                            is True, compatible with the 'old style' virtual gates
-            square (Bool): defines whether the virtual gate matrix needs to be 
-                            (and will be made) square. This is True for a real
-                            virtual gate matrix, but could be set False to define
-                            combined gates. Default is True, and cannot be
-                            True if inverse is also True.
-            
-=======
             name (str): name of the matrix
->>>>>>> e6d304da
         """
         self.pulse_lib_obj = pulse_lib_obj
         self.name = name
         self.real_gate_names = []
         self.virtual_gate_names = []
-<<<<<<< HEAD
-        self._virtual_gate_matrix = None
-        self.valid_indices = None
-        self.square = square
-        if inverse:
-            if square:
-                raise ValueError('Cannot have inverse and square true.')
-            self.vgm = self._fetch_virtual_gate_matrix
-            self.vgmi = self._inv_virtual_gate_matrix
-        else:
-            self.vgm = self._inv_virtual_gate_matrix
-            self.vgmi = self._fetch_virtual_gate_matrix
-
-    @property
-    def virtual_gate_matrix(self):
-        # Property for backwards compatibilty
-        return self.vgm()
-    
-    @property
-    def virtual_gate_matrix_inv(self):
-        # Property for backwards compatibilty
-        return self.vgmi()
-    
-    def _fetch_virtual_gate_matrix(self):
-        '''
-        returns the virtual gate matrix from the np object. checks which of the
-        gates exist in the pulselib and limits the matrix to these gates.
-        '''
-        if self._virtual_gate_matrix is None:
-            raise ValueError("Cannot fetch virtual gate matrix, please define (see docs).")
-
-        self.virtual_gate_matrix_tmp = np.asarray(self._virtual_gate_matrix)
-        self.virtual_gate_matrix_tmp = self.virtual_gate_matrix_tmp[self.valid_indices]
-        if self.square:
-            self.virtual_gate_matrix_tmp = self.virtual_gate_matrix_tmp[:,self.valid_indices]
-        return self.virtual_gate_matrix_tmp
-
-    def _inv_virtual_gate_matrix(self):
-        '''
-        returns the inverse of the virtual gate matrix from the np object.
-        '''
-        return np.linalg.inv(self._fetch_virtual_gate_matrix())
-
-    @property
-    def size_row(self):
-        """
-        number of rows in the virtual gate matrix
-        """
-        return self._fetch_virtual_gate_matrix().shape[0]
-
-    @property
-    def size_col(self):
-        """
-        number of columns in the virtual gate matrix
-        """
-        return self._fetch_virtual_gate_matrix().shape[1]
-
-    def load_via_harware(self, virtual_gate_set):
-        '''
-        load in a virtual gate set by the hardware file.
-        This has as advantage that when the matrix get updated for the dac, the same happens for the AWG channels.
-
-        Args:
-            virtual_gate_set (virtual_gate) : virtual_gate object
-        '''
-        # fetch gates that are also present on the AWG.
-        idx_of_valid_gates = []
-        for i in range(len(virtual_gate_set)):
-            if virtual_gate_set.real_gate_names[i] in self.pulse_lib_obj.awg_channels:
-                idx_of_valid_gates.append(i)
-
-        if len(idx_of_valid_gates) == 0:
-            warnings.warn("No valid gates found of the AWG for the virtual gate set {}. This virtual gate entry will be neglected.".format(virtual_gate_set.name))
-            return
-
-        self.valid_indices = np.array(idx_of_valid_gates, dtype=np.int)
-        self._virtual_gate_matrix = virtual_gate_set.virtual_gate_matrix
-        self.real_gate_names = list(np.asarray(virtual_gate_set.real_gate_names)[idx_of_valid_gates])
-        self.virtual_gate_names =list( np.asarray(virtual_gate_set.virtual_gate_names)[idx_of_valid_gates])
-
-    def load_via_hardware_new(self, virtual_gate_set):
-        idx_of_valid_gates = []
-        for i in range(len(virtual_gate_set)):
-            if virtual_gate_set.gates[i] in self.pulse_lib_obj.awg_channels:
-                idx_of_valid_gates.append(i)
-
-        if len(idx_of_valid_gates) == 0:
-            warnings.warn("No valid gates found of the AWG for the virtual gate set {}. This virtual gate entry will be neglected.".format(virtual_gate_set.name))
-            return
-
-        self.valid_indices = np.array(idx_of_valid_gates, dtype=np.int)
-        self._virtual_gate_matrix = virtual_gate_set.matrix
-        self.real_gate_names = list(np.asarray(virtual_gate_set.gates)[idx_of_valid_gates])
-        self.virtual_gate_names =list( np.asarray(virtual_gate_set.v_gates)[idx_of_valid_gates])
-=======
         # NOTE: _matrix_data is an external reference. The inverse cannot be cached.
         self._matrix = None
->>>>>>> e6d304da
 
     def add_real_gates(self, *args):
         """
