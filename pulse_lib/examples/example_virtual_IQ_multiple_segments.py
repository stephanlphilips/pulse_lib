import numpy as np
import logging
from pprint import pprint
import matplotlib.pyplot as pt

import qcodes.logger as logger
from qcodes.logger import start_all_logging

from pulse_lib.tests.hw_schedule_mock import HardwareScheduleMock

from configuration.medium_iq import init_hardware, init_pulselib

start_all_logging()
logger.get_file_handler().setLevel(logging.DEBUG)


<<<<<<< HEAD
=======
try:
    qcodes.Instrument.close_all()
except: pass


def set_channel_props(pulse, channel_name, compensation_limits=(0,0), attenuation=1.0, delay=0):
    pulse.add_channel_compensation_limit(channel_name, compensation_limits)
    pulse.awg_channels[channel_name].attenuation = attenuation
    pulse.add_channel_delay(channel_name, delay)



def init_pulselib(awg1, awg2, awg3):
    p = pulselib()
    p.add_awg(awg1)
    p.add_awg(awg2)
    p.add_awg(awg3)
    p.define_channel('P1', awg1.name, 1)
    p.define_channel('P2', awg1.name, 2)
    p.define_channel('P3', awg1.name, 3)
    p.define_channel('P4', awg1.name, 4)

    p.define_marker('M1', awg3.name, 3, setup_ns=40, hold_ns=20)
    p.define_marker('M2', awg3.name, 0, setup_ns=40, hold_ns=20)

    set_channel_props(p, 'P1', compensation_limits=(-100,100), attenuation=2.0, delay=0)
    set_channel_props(p, 'P2', compensation_limits=(-50,50), attenuation=1.0, delay=0)
    set_channel_props(p, 'P3', compensation_limits=(-80,80), attenuation=1.0, delay=0)

    p.define_channel('I1', awg2.name, 1)
    p.define_channel('Q1', awg2.name, 2)
    p.define_channel('I2', awg2.name, 3)
    p.define_channel('Q2', awg2.name, 4)

    set_channel_props(p, 'I1', compensation_limits=(-80,80), attenuation=1.0, delay=0)

    p.finish_init()

    # add virtual channels.

    virtual_gate_set_1 = virtual_gates_constructor(p)
    virtual_gate_set_1.add_real_gates('P1','P2','P3','P4')
    virtual_gate_set_1.add_virtual_gates('vP1','vP2','vP3','vP4')
    virtual_gate_set_1.add_virtual_gate_matrix(0.9*np.eye(4) + 0.1)

    #make virtual channels for IQ usage (also here, make one one of these object per MW source)
    IQ_chan_set_1 = IQ_channel_constructor(p)
    # set right association of the real channels with I/Q output.
    IQ_chan_set_1.add_IQ_chan("I1", "I")
    IQ_chan_set_1.add_IQ_chan("Q1", "Q")
    IQ_chan_set_1.add_marker("M1")
    # frequency of the MW source
    IQ_chan_set_1.set_LO(2e9)
    IQ_chan_set_1.add_virtual_IQ_channel("MW_qubit_1")
    IQ_chan_set_1.add_virtual_IQ_channel("MW_qubit_2")

    IQ_chan_set_2 = IQ_channel_constructor(p)
    # set right association of the real channels with I/Q output.
    IQ_chan_set_2.add_IQ_chan("I2", "I")
    IQ_chan_set_2.add_IQ_chan("Q2", "Q")
    IQ_chan_set_2.add_marker("M2")
    # frequency of the MW source
    IQ_chan_set_2.set_LO(2e9)
    IQ_chan_set_2.add_virtual_IQ_channel("MW_qubit_3")
    IQ_chan_set_2.add_virtual_IQ_channel("MW_qubit_4")

    return p


def tukey(duration, sample_rate):
    n_points = int(duration * sample_rate)
    return windows.tukey(n_points, alpha=0.5)

>>>>>>> 7f82097a
def create_seq(pulse_lib):

    seg1 = pulse_lib.mk_segment(name='init', sample_rate=1e8)
    s = seg1
    s.P1.add_ramp_ss(0, 1000, -120, 150)
    s.P2.add_block(0, 500, 50)
    s.vP3.add_block(600, 800, 100)

    s.M1.add_marker(800, 900)

    # no sample rate specified: it uses default sample rate. In this example 2e8 Sa/s (see below).
    seg2 = pulse_lib.mk_segment('manip')
    s = seg2
    s.vP4.add_ramp_ss(0, 100, 50, 100)
    s.vP4.add_ramp_ss(100, 200, 100, 50)

    s.q1.add_MW_pulse(0, 300, 20, 2.435e9)
    s.q1.add_phase_shift(300, np.pi/2)

    seg2b = pulse_lib.mk_segment('manip2')
    s = seg2b
    s.vP4.add_ramp_ss(0, 100, 50, 100)
    s.vP4.add_ramp_ss(100, 200, 100, 50)

    s.q1.add_MW_pulse(0, 300, 20, 2.435e9)

    seg3 = pulse_lib.mk_segment('measure', 1e8)
    s = seg3
    s.P1.add_block(0, 1e5, 100)
    s.P2.add_block(0, 1e5, 120)
    s.vP4.add_block(1e4, 2e4, 120)
    s.reset_time()
    s.add_HVI_marker('ping', 99)

    # segment without data. Will be used for DC compensation with low sample rate
    seg4 = pulse_lib.mk_segment('dc compensation', 1e7)
    # wait 100 ns (i.e. 10 samples at 1e8 MSa/s)
    seg4.P1.wait(100)

    # generate the sequence and upload it.
    my_seq = pulse_lib.mk_sequence([seg1, seg2, seg2b, seg3, seg4])
    my_seq.set_hw_schedule(HardwareScheduleMock())
    my_seq.n_rep = 1

    return my_seq

def plot(seq, job, awgs):
#    uploader = seq.uploader
    print(f'sequence: {seq.shape}')
    print(f'job index:{job.index}, sequences:{len(job.sequence)}')
    print(f'  sample_rate:{job.default_sample_rate} playback_time:{job.playback_time}')

    fig = pt.figure(1)
    fig.clear()

    for awg in awgs:
        awg.plot()

    pt.legend()
    pt.show()



# create "AWG1","AWG2"
awgs, digs = init_hardware()

# create channels
pulse = init_pulselib(awgs, digs, virtual_gates=True)

my_seq = create_seq(pulse)

logging.info(f'sequence shape: {my_seq.shape}')

job = my_seq.upload([0])

my_seq.play([0], release=False)

plot(my_seq, job, awgs)
pprint(job.upload_info)

my_seq.play([0], release=True)
my_seq.uploader.release_jobs()
<|MERGE_RESOLUTION|>--- conflicted
+++ resolved
@@ -13,83 +13,6 @@
 start_all_logging()
 logger.get_file_handler().setLevel(logging.DEBUG)
 
-
-<<<<<<< HEAD
-=======
-try:
-    qcodes.Instrument.close_all()
-except: pass
-
-
-def set_channel_props(pulse, channel_name, compensation_limits=(0,0), attenuation=1.0, delay=0):
-    pulse.add_channel_compensation_limit(channel_name, compensation_limits)
-    pulse.awg_channels[channel_name].attenuation = attenuation
-    pulse.add_channel_delay(channel_name, delay)
-
-
-
-def init_pulselib(awg1, awg2, awg3):
-    p = pulselib()
-    p.add_awg(awg1)
-    p.add_awg(awg2)
-    p.add_awg(awg3)
-    p.define_channel('P1', awg1.name, 1)
-    p.define_channel('P2', awg1.name, 2)
-    p.define_channel('P3', awg1.name, 3)
-    p.define_channel('P4', awg1.name, 4)
-
-    p.define_marker('M1', awg3.name, 3, setup_ns=40, hold_ns=20)
-    p.define_marker('M2', awg3.name, 0, setup_ns=40, hold_ns=20)
-
-    set_channel_props(p, 'P1', compensation_limits=(-100,100), attenuation=2.0, delay=0)
-    set_channel_props(p, 'P2', compensation_limits=(-50,50), attenuation=1.0, delay=0)
-    set_channel_props(p, 'P3', compensation_limits=(-80,80), attenuation=1.0, delay=0)
-
-    p.define_channel('I1', awg2.name, 1)
-    p.define_channel('Q1', awg2.name, 2)
-    p.define_channel('I2', awg2.name, 3)
-    p.define_channel('Q2', awg2.name, 4)
-
-    set_channel_props(p, 'I1', compensation_limits=(-80,80), attenuation=1.0, delay=0)
-
-    p.finish_init()
-
-    # add virtual channels.
-
-    virtual_gate_set_1 = virtual_gates_constructor(p)
-    virtual_gate_set_1.add_real_gates('P1','P2','P3','P4')
-    virtual_gate_set_1.add_virtual_gates('vP1','vP2','vP3','vP4')
-    virtual_gate_set_1.add_virtual_gate_matrix(0.9*np.eye(4) + 0.1)
-
-    #make virtual channels for IQ usage (also here, make one one of these object per MW source)
-    IQ_chan_set_1 = IQ_channel_constructor(p)
-    # set right association of the real channels with I/Q output.
-    IQ_chan_set_1.add_IQ_chan("I1", "I")
-    IQ_chan_set_1.add_IQ_chan("Q1", "Q")
-    IQ_chan_set_1.add_marker("M1")
-    # frequency of the MW source
-    IQ_chan_set_1.set_LO(2e9)
-    IQ_chan_set_1.add_virtual_IQ_channel("MW_qubit_1")
-    IQ_chan_set_1.add_virtual_IQ_channel("MW_qubit_2")
-
-    IQ_chan_set_2 = IQ_channel_constructor(p)
-    # set right association of the real channels with I/Q output.
-    IQ_chan_set_2.add_IQ_chan("I2", "I")
-    IQ_chan_set_2.add_IQ_chan("Q2", "Q")
-    IQ_chan_set_2.add_marker("M2")
-    # frequency of the MW source
-    IQ_chan_set_2.set_LO(2e9)
-    IQ_chan_set_2.add_virtual_IQ_channel("MW_qubit_3")
-    IQ_chan_set_2.add_virtual_IQ_channel("MW_qubit_4")
-
-    return p
-
-
-def tukey(duration, sample_rate):
-    n_points = int(duration * sample_rate)
-    return windows.tukey(n_points, alpha=0.5)
-
->>>>>>> 7f82097a
 def create_seq(pulse_lib):
 
     seg1 = pulse_lib.mk_segment(name='init', sample_rate=1e8)
