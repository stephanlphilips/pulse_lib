import time
import numpy as np
import logging
import copy
from dataclasses import dataclass, field
from typing import List, Dict, Optional
from concurrent.futures.thread import ThreadPoolExecutor

from pulse_lib.segments.data_classes.data_markers import marker_pulse

from .wrapped_5014 import Wrapped5014

class AwgConfig:
    DEFAULT_AMPLITUDE = 1500 # mV

def Tektronix_sync_latency(sample_rate:float):
    '''
    Calculates the sync latency for a Tektronix slave AWG triggered with marker of master Tektronix AWG.
    '''
    decimation = 1.1999e9 / sample_rate
    period_ns = 1e9 / sample_rate
    n = int(np.log2(decimation))
    latency = 22//period_ns*period_ns + period_ns * int(36 + 420 * 2**-n)
    logging.debug(f'Tektronix sync latency {sample_rate/1e6:5.1f} MHz: {latency:5.1f} ns')
    return latency


class Tektronix5014_Uploader:

    verbose = False

    def __init__(self, awgs, awg_channels, marker_channels, digitizer_markers,
<<<<<<< HEAD
                 qubit_channels, digitizer_channels):
=======
                 digitizer_channels, awg_sync):
>>>>>>> c052a525
        '''
        Initialize the Tektronix uploader.
        Args:
            awgs (dict<awg_name,QcodesIntrument>): list with AWG's
            awg_channels Dict[name, awg_channel]: channel names and properties
            marker_channels: Dict[name, marker_channel]: dict with names and properties
            digitizer_markers: Dict[digitizer, marker_channel]: dict with digitizer names and linked marker
            digitizer_channels: Dict[name, digitizer_channel]: dict with names and properties
            awg_sync: Dict[name, awg_slave]: properties for slave AWGs: marker and latency.
        Returns:
            None
        '''
        self.awgs = awgs

        self.awg_channels = awg_channels
        self.marker_channels = marker_channels
        self.digitizer_channels = digitizer_channels
        self.digitizer_markers = digitizer_markers
<<<<<<< HEAD
        self.qubit_channels = qubit_channels
=======
        self.awg_sync = awg_sync
>>>>>>> c052a525

        self.job = None

        self.setup_slaves()

    def setup_slaves(self):
        logging.info(f'Configure slave AWGs: {self.awg_sync}')
        for slave in self.awg_sync.values():
            awg = self.awgs[slave.awg_name]
            awg.trigger_source('EXT')
            awg.trigger_impedance(1000)
            awg.trigger_level(1.6)
            awg.trigger_slope('POS')

    def get_effective_sample_rate(self, sample_rate):
        """
        Returns the sample rate that will be used by the Tektronix AWG.
        This is the a rate >= requested sample rate.
        """
        return (sample_rate+99)//100 * 100


    def create_job(self, sequence, index, seq_id, n_rep, sample_rate, neutralize=True):
        return Job(sequence, index, seq_id, n_rep, sample_rate, neutralize)


    def add_upload_job(self, job):
        '''
        add a job to the uploader.
        Args:
            job (upload_job) : upload_job object that defines what needs to be uploaded and possible post processing of the waveforms (if needed)
        '''
        start = time.perf_counter()

        job.hw_schedule.stop()

        # calculate sync latency if not set
        awg_sync = copy.deepcopy(self.awg_sync)
        for slave in awg_sync.values():
            if slave.sync_latency is None:
                slave.sync_latency = Tektronix_sync_latency(job.default_sample_rate)

        aggregator = UploadAggregator(self.awgs, self.awg_channels, self.marker_channels,
                                      self.digitizer_channels, self.digitizer_markers,
<<<<<<< HEAD
                                      self.qubit_channels)
=======
                                      awg_sync)
>>>>>>> c052a525

        aggregator.upload_job(job)

        self.job = job

        duration = time.perf_counter() - start
        logging.debug(f'generated upload data ({duration*1000:6.3f} ms)')


    def __get_job(self, seq_id, index):
        """
        get job data of an uploaded segment
        Args:
            seq_id (uuid) : id of the sequence
            index (tuple) : index that has to be played
        Return:
            job (upload_job) :job, with locations of the sequences to be uploaded.
        """
        if self.job is not None:
            job = self.job
            if job.seq_id == seq_id and job.index == index and not job.released:
                return job

        logging.error(f'Job not found for index {index} of seq {seq_id}')
        raise ValueError(f'Sequence with id {seq_id}, index {index} not placed for upload .. . Always make sure to first upload your segment and then do the playback.')


    def play(self, seq_id, index, release_job=True):
        """
        start playback of a sequence that has been uploaded.
        Args:
            seq_id (uuid) : id of the sequence
            index (tuple) : index that has to be played
            release_job (bool) : release memory on AWG after done.
        """

        job =  self.__get_job(seq_id, index)
        enable_channels = dict()
        for channel in self.awg_channels.values():
            enable_channels.setdefault(channel.awg_name, set()).add(channel.channel_number)
        for channel in self.marker_channels.values():
            channel_number = channel.channel_number if isinstance(channel.channel_number, int) else channel.channel_number[0]
            enable_channels.setdefault(channel.module_name, set()).add(channel_number)

        for awg in self.awgs.values():
            channels = enable_channels[awg.name]
            for channel in channels:
                awg.set(f'ch{channel}_state', 1)

        job.hw_schedule.set_configuration(job.schedule_params, job.n_waveforms)
        job.hw_schedule.start(job.playback_time, job.n_rep, job.schedule_params)

    def wait_until_AWG_idle(self):
        while (True):
            not_running = [awg.get_state() != 'Running' for awg in self.awgs.values()]
            if all(not_running):
                break
            time.sleep(0.001)


    def release_memory(self, seq_id, index=None):
        pass


class Job(object):
    """docstring for upload_job"""
    def __init__(self, sequence, index, seq_id, n_rep, sample_rate, neutralize=True, priority=0):
        '''
        Args:
            job_list (list): list with all jobs.
            sequence (list of list): list with list of the sequence
            index (tuple) : index that needs to be uploaded
            seq_id (uuid) : if of the sequence
            n_rep (int) : number of repetitions of this sequence.
            sample_rate (float) : sample rate
            neutralize (bool) : place a neutralizing segment at the end of the upload
            priority (int) : priority of the job (the higher one will be excuted first)
        '''
        self.sequence = sequence
        self.seq_id = seq_id
        self.index = index
        self.n_rep = n_rep
        self.default_sample_rate = sample_rate
        self.neutralize = neutralize
        self.priority = priority
        self.playback_time = 0 #total playtime of the waveform

        self.released = False

        self.hw_schedule = None
        self.digitizer_triggers = []
        logging.debug(f'new job {seq_id}-{index}')


    def add_hw_schedule(self, hw_schedule, schedule_params):
        """
        Add the scheduling to the AWG waveforms.
        args:
            hw_schedule (HardwareSchedule) : schedule for repetitively starting the AWG waveforms
            kwargs : keyword arguments for the hardware schedule (see usage in the examples)
        """
        self.hw_schedule = hw_schedule
        self.schedule_params = schedule_params



@dataclass
class ChannelInfo:
    # static data
    delay_ns: float = 0
    amplitude: float = 0
    attenuation: float = 1.0
    dc_compensation: bool = False
    dc_compensation_min: float = 0.0
    dc_compensation_max: float = 0.0
    bias_T_RC_time: Optional[float] = None
    # aggregation state
    integral: float = 0.0


@dataclass
class RenderSection:
    sample_rate: float
    t_start: float # can be negative for negative channel delays
    npt: int = 0

    @property
    def t_end(self):
        return self.t_start + self.npt / self.sample_rate

    def align(self, extend):
        pass

@dataclass
class JobUploadInfo:
    sections: List[RenderSection] = field(default_factory=list)
    dc_compensation_duration: float = 0.0
    dc_compensation_voltages: Dict[str, float] = field(default_factory=dict)


@dataclass
class SegmentRenderInfo:
    # original times from sequence, but rounded for sample rates
    # first segment starts at t_start = 0
    sample_rate: float
    t_start: float
    npt: int
    section: Optional[RenderSection] = None
    offset: int = 0
    # transition when frequency changes: size determined by alignment and channel delays
    n_start_transition: int = 0
    start_section: Optional[RenderSection] = None
    n_end_transition: int = 0
    end_section: Optional[RenderSection] = None

    @property
    def t_end(self):
        return self.t_start + self.npt / self.sample_rate

@dataclass
class RefChannels:
    start_time: float
    start_phase: Dict[str,float] = field(default_factory=dict)
    start_phases_all: List[Dict[str,float]] = field(default_factory=list)


class UploadAggregator:
    verbose = False

    def __init__(self, awgs, awg_channels, marker_channels, digitizer_channels,
<<<<<<< HEAD
                 digitizer_markers, qubit_channels):
=======
                 digitizer_markers, awg_sync):
>>>>>>> c052a525
        self.npt = 0
        self.marker_channels = marker_channels
        self.digitizer_channels = digitizer_channels
        self.digitizer_markers = digitizer_markers
<<<<<<< HEAD
        self.qubit_channels = qubit_channels
=======
        self.awg_sync = awg_sync
>>>>>>> c052a525
        self.channels = dict()
        self.waveforms = dict()
        self.awgs = dict()
        for awg in awgs.values():
            self.awgs[awg.name] = Wrapped5014(awg, awg_channels, marker_channels)

        delays = []
        for channel in awg_channels.values():
            info = ChannelInfo()
            self.channels[channel.name] = info

            slave = self.awg_sync.get(channel.awg_name, None)
            sync_latency = 0 if slave is None else slave.sync_latency

            info.amplitude = channel.amplitude if channel.amplitude is not None else AwgConfig.DEFAULT_AMPLITUDE
            info.attenuation = channel.attenuation
            info.bias_T_RC_time = channel.bias_T_RC_time
            info.delay_ns = channel.delay - sync_latency
            delays.append(channel.delay - sync_latency)

            # Note: Compensation limits are specified before attenuation, i.e. at AWG output level.
            #       Convert compensation limit to device level.
            info.dc_compensation_min = channel.compensation_limits[0] * info.attenuation
            info.dc_compensation_max = channel.compensation_limits[1] * info.attenuation
            info.dc_compensation = info.dc_compensation_min < 0 and info.dc_compensation_max > 0

        slave_markers = {slave.marker_name:slave for slave in self.awg_sync.values()}
        for channel in marker_channels.values():
<<<<<<< HEAD
            delays.append(channel.delay - channel.setup_ns)
            delays.append(channel.delay + channel.hold_ns)
=======
            slave = slave_markers.get(channel.name, None)
            sync_latency = 0 if slave is None else slave.sync_latency
            delays.append(channel.delay - sync_latency - channel.setup_ns)
            delays.append(channel.delay - sync_latency + channel.hold_ns)
>>>>>>> c052a525

        self.max_pre_start_ns = -min(0, *delays)
        self.max_post_end_ns = max(0, *delays)


    def _integrate(self, job):

        if not job.neutralize:
            return

        for iseg,seg in enumerate(job.sequence):
            sample_rate = seg.sample_rate if seg.sample_rate is not None else job.default_sample_rate

            for channel_name, channel_info in self.channels.items():
                if iseg == 0:
                    channel_info.integral = 0

                if channel_info.dc_compensation:
                    seg_ch = getattr(seg, channel_name)
                    channel_info.integral += seg_ch.integrate(job.index, sample_rate)
                    logging.debug(f'Integral seg:{iseg} {channel_name} integral:{channel_info.integral}')


    def _generate_sections(self, job):
        max_pre_start_ns = self.max_pre_start_ns
        max_post_end_ns = self.max_post_end_ns
        sample_rate = job.default_sample_rate * 1e-9

        self.segments = []
        segments = self.segments
        t_start = 0
        for seg in job.sequence:
            # work with sample rate in GSa/s
            if seg.sample_rate and seg.sample_rate != job.default_sample_rate:
                raise Exception('multipe sample rates is not supported for Tektronix')
            duration = seg.total_time[tuple(job.index)]
            npt =  int(duration * sample_rate + 0.5)
            info = SegmentRenderInfo(sample_rate, t_start, npt)
            segments.append(info)
            t_start = info.t_end

        # sections
        sections = job.upload_info.sections
        # add at least 2 zero in front, because Tek outputs first sample when waiting for start trigger.
        # add the second to compensate for rounding errors in rendering.
        start_samples = 2
        t_start = -max_pre_start_ns - start_samples/segments[0].sample_rate

        section = RenderSection(segments[0].sample_rate, t_start)
        sections.append(section)
        section.npt += start_samples
        section.npt += int(max_pre_start_ns * section.sample_rate + 0.5)

        for iseg,seg in enumerate(segments):
            seg.section = section
            seg.offset = section.npt
            section.npt += seg.npt

        # add post stop samples; seg = last segment, section is last section
        n_post = int(((seg.t_end + max_post_end_ns) - section.t_end) * section.sample_rate + 0.5)
        section.npt += n_post

        # add DC compensation
        compensation_time = self.get_max_compensation_time()
        logging.debug(f'DC compensation time: {compensation_time*1e9} ns')
        compensation_npt = int(np.ceil(compensation_time * section.sample_rate * 1e9))

        job.upload_info.dc_compensation_duration = compensation_npt/section.sample_rate
        section.npt += compensation_npt

        # add at least 1 zero
        section.npt += 1
        section.align(extend=True)
        job.playback_time = section.t_end - sections[0].t_start
        job.n_waveforms = len(sections)
        logging.debug(f'Playback time: {job.playback_time} ns')

        if UploadAggregator.verbose:
            for segment in segments:
                logging.info(f'segment: {segment}')
            for section in sections:
                logging.info(f'section: {section}')


    def _generate_upload(self, job):
        segments = self.segments
        sections = job.upload_info.sections
        ref_channel_states = RefChannels(0)

        # loop over all qubit channels to accumulate total phase shift
        for i in range(len(job.sequence)):
            ref_channel_states.start_phases_all.append(dict())
        for channel_name, qubit_channel in self.qubit_channels.items():
            phase = 0
            for iseg,seg in enumerate(job.sequence):
                ref_channel_states.start_phases_all[iseg][channel_name] = phase
                #print(f'phase: {channel_name}.{iseg}: {phase}')
                seg_ch = getattr(seg, channel_name)
                phase += seg_ch.get_accumulated_phase(job.index)

        for channel_name, channel_info in self.channels.items():
            section = sections[0]
            buffer = np.zeros(section.npt)
            bias_T_compensation_mV = 0

            for iseg,(seg,seg_render) in enumerate(zip(job.sequence,segments)):

                sample_rate = seg_render.sample_rate
                n_delay = int(channel_info.delay_ns * sample_rate + 0.5)

                seg_ch = getattr(seg, channel_name)
                ref_channel_states.start_time = seg_render.t_start
                ref_channel_states.start_phase = ref_channel_states.start_phases_all[iseg]
                start = time.perf_counter()
                #print(f'start: {channel_name}.{iseg}: {ref_channel_states.start_time}')
                wvf = seg_ch.get_segment(job.index, sample_rate*1e9, ref_channel_states)
                duration = time.perf_counter() - start
                logging.debug(f'generated [{job.index}]{iseg}:{channel_name} {len(wvf)} Sa, in {duration*1000:6.3f} ms')

                if len(wvf) != seg_render.npt:
                    logging.warn(f'waveform {iseg}:{channel_name} {len(wvf)} Sa <> sequence length {seg_render.npt}')

                i_start = 0
                if section != seg_render.section:
                    logging.error(f'OOPS-2 section mismatch {iseg}, {channel_name}')
                offset = seg_render.offset + n_delay
                buffer[offset+i_start:offset + len(wvf)] = wvf[i_start:]


            if job.neutralize:
                compensation_npt = round(job.upload_info.dc_compensation_duration * section.sample_rate)

                if compensation_npt > 0 and channel_info.dc_compensation:
                    compensation_voltage = -channel_info.integral * sample_rate / compensation_npt * 1e9
                    job.upload_info.dc_compensation_voltages[channel_name] = compensation_voltage
                    buffer[-(compensation_npt+1):-1] = compensation_voltage
                    logging.debug(f'DC compensation {channel_name}: {compensation_voltage:6.1f} mV {compensation_npt} Sa')
                else:
                    job.upload_info.dc_compensation_voltages[channel_name] = 0

            bias_T_compensation_mV = self._add_bias_T_compensation(buffer, bias_T_compensation_mV,
                                                                   section.sample_rate, channel_info)
            self._upload_wvf(job, channel_name, buffer, channel_info.attenuation, channel_info.amplitude)

    def _generate_digitizer_triggers(self, job):
        triggers = set()

        for name, value in job.schedule_params.items():
            if name.startswith('dig_trigger_'):
                triggers.add(value)

        for channel_name, channel in self.digitizer_channels.items():
            for iseg, (seg, seg_render) in enumerate(zip(job.sequence, self.segments)):
                seg_ch = getattr(seg, channel_name)
                acquisition_data = seg_ch._get_data_all_at(job.index).get_data()
                for acquisition in acquisition_data:
                    triggers.add(seg_render.t_start + acquisition.start)

        job.digitizer_triggers = list(triggers)
        job.digitizer_triggers.sort()
        logging.info(f'digitizer triggers: {job.digitizer_triggers}')

    def _generate_digitizer_markers(self, job):
        pulse_duration = max(100, 1e9/job.default_sample_rate) # 1 Sample or 100 ns
        marker_data = []
        for t in job.digitizer_triggers:
                marker_data.append(marker_pulse(t, t + pulse_duration))
        return marker_data

    def _render_markers(self, job):
        slave_markers = {slave.marker_name:slave for slave in self.awg_sync.values()}

        for channel_name, marker_channel in self.marker_channels.items():
            logging.debug(f'Marker: {channel_name} ({marker_channel.amplitude} mV, {marker_channel.delay:+2.0f} ns)')
            start_stop = []
            for iseg, (seg, seg_render) in enumerate(zip(job.sequence, self.segments)):

                seg_ch = getattr(seg, channel_name)

                ch_data = seg_ch._get_data_all_at(job.index)

                for pulse in ch_data.my_marker_data:
                    offset = seg_render.t_start + marker_channel.delay
                    start_stop.append((offset + pulse.start - marker_channel.setup_ns, +1))
                    start_stop.append((offset + pulse.stop + marker_channel.hold_ns, -1))

            if channel_name in self.digitizer_markers.values():
                pulses = self._generate_digitizer_markers(job)
                logging.info(f'dig trigger: {pulses}')
                for pulse in pulses:
                    # trigger time is relative to sequence start, not segment start
                    offset = marker_channel.delay
                    start_stop.append((offset + pulse.start - marker_channel.setup_ns, +1))
                    start_stop.append((offset + pulse.stop + marker_channel.hold_ns, -1))
<<<<<<< HEAD
=======


            if channel_name in slave_markers:
                slave = slave_markers[channel_name]
                offset = marker_channel.delay - slave.sync_latency
                # trigger time is relative to sequence start, not segment start
                start_stop.append((offset - marker_channel.setup_ns, +1))
                start_stop.append((offset + marker_channel.hold_ns, -1))
>>>>>>> c052a525

            if len(start_stop) > 0:
                m = np.array(start_stop)
                ind = np.argsort(m[:,0])
                m = m[ind]
            else:
                m = []

            self._upload_awg_markers(job, marker_channel, m)

    def _upload_awg_markers(self, job, marker_channel, m):
        sections = job.upload_info.sections
        section = sections[0]
        buffer = np.zeros(section.npt, dtype=np.float32)
        s = 0
        t_on = 0
        for on_off in m:
            s += on_off[1]
            if s < 0:
                logging.error(f'Marker error {marker_channel.name} {on_off}')
            if s == 1 and on_off[1] == 1:
                t_on = on_off[0]
            if s == 0 and on_off[1] == -1:
                t_off = on_off[0]
                logging.debug(f'Marker: {t_on} - {t_off} ({section.t_start:+}ns)')
                # search start section
                if t_on >= section.t_end:
                    logging.error(f'Failed to render marker t_on < start')
                pt_on = int((t_on - section.t_start) * section.sample_rate)
                if pt_on < 0:
                    logging.info(f'Warning: Marker setup before waveform; aligned with start')
                    pt_on = 0
                if t_off < section.t_end:
                    pt_off = int((t_off - section.t_start) * section.sample_rate)
                    buffer[pt_on:pt_off] = 1.0
                else:
                    logging.error(f'Failed to render marker t_off > end')

        self._upload_wvf(job, marker_channel.name, buffer, 1.0, 1.0)


    def _upload_wvf(self, job, channel_name, waveform, attenuation, amplitude):
        # note: numpy inplace multiplication is much faster than standard multiplication
        waveform *= 1/(attenuation * amplitude)
        self.waveforms[channel_name] = waveform


    def upload_job(self, job):

        job.upload_info = JobUploadInfo()

        self._integrate(job)

        self._generate_sections(job)

        self._generate_upload(job)

        self._generate_digitizer_triggers(job)

        self._render_markers(job)

        self.upload(job)


    def get_max_compensation_time(self):
        '''
        generate a DC compensation of the pulse.
        As usuallly we put capacitors in between the AWG and the gate on the sample, you need to correct
        for the fact that the low fequencies are not present in your transfer function.
        This can be done simply by making the total integral of your function 0.

        Args:
            sample_rate (float) : rate at which the AWG runs.
        '''
        return max(self.get_compensation_time(channel_info) for channel_info in self.channels.values())


    def get_compensation_time(self, channel_info):
        '''
        return the minimal compensation time that is needed.
        Returns:
            compensation_time : minimal duration that is needed for the voltage compensation
        '''
        if not channel_info.dc_compensation:
            return 0

        if channel_info.integral <= 0:
            result = -channel_info.integral / channel_info.dc_compensation_max
        else:
            result = -channel_info.integral / channel_info.dc_compensation_min
        return result


    def _add_bias_T_compensation(self, buffer, bias_T_compensation_mV, sample_rate, channel_info):

        if channel_info.bias_T_RC_time:
            compensation_factor = 1 / (sample_rate * 1e9 * channel_info.bias_T_RC_time)
            compensation = np.cumsum(buffer) * compensation_factor + bias_T_compensation_mV
            bias_T_compensation_mV = compensation[-1]
            logging.info(f'bias-T compensation  min:{np.min(compensation):5.1f} max:{np.max(compensation):5.1f} mV')
            buffer += compensation

        return bias_T_compensation_mV


    def _upload_waveforms(self, job, awg):
        awg.set_sample_rate(job.default_sample_rate)
        # awg filters waveforms on name
        awg.upload_waveforms(self.waveforms)

    def upload(self, job):
        use_concurrent_upload = True
        if use_concurrent_upload:
            with ThreadPoolExecutor() as p:
                result = p.map(
                    lambda awg: self._upload_waveforms(job, awg),
                    self.awgs.values()
                    )
            for r in result:
                # loop through the results to raise exceptions caught by Executor
                if result is not None:
                    logging.debug(f'upload result {r}')
        else:
            for awg in self.awgs.values():
                self._upload_waveforms(job, awg)


<|MERGE_RESOLUTION|>--- conflicted
+++ resolved
@@ -30,11 +30,7 @@
     verbose = False
 
     def __init__(self, awgs, awg_channels, marker_channels, digitizer_markers,
-<<<<<<< HEAD
-                 qubit_channels, digitizer_channels):
-=======
-                 digitizer_channels, awg_sync):
->>>>>>> c052a525
+                 qubit_channels, digitizer_channels, awg_sync):
         '''
         Initialize the Tektronix uploader.
         Args:
@@ -53,11 +49,8 @@
         self.marker_channels = marker_channels
         self.digitizer_channels = digitizer_channels
         self.digitizer_markers = digitizer_markers
-<<<<<<< HEAD
         self.qubit_channels = qubit_channels
-=======
         self.awg_sync = awg_sync
->>>>>>> c052a525
 
         self.job = None
 
@@ -102,11 +95,7 @@
 
         aggregator = UploadAggregator(self.awgs, self.awg_channels, self.marker_channels,
                                       self.digitizer_channels, self.digitizer_markers,
-<<<<<<< HEAD
-                                      self.qubit_channels)
-=======
-                                      awg_sync)
->>>>>>> c052a525
+                                      self.qubit_channels, awg_sync)
 
         aggregator.upload_job(job)
 
@@ -277,20 +266,13 @@
     verbose = False
 
     def __init__(self, awgs, awg_channels, marker_channels, digitizer_channels,
-<<<<<<< HEAD
-                 digitizer_markers, qubit_channels):
-=======
-                 digitizer_markers, awg_sync):
->>>>>>> c052a525
+                 digitizer_markers, qubit_channels, awg_sync):
         self.npt = 0
         self.marker_channels = marker_channels
         self.digitizer_channels = digitizer_channels
         self.digitizer_markers = digitizer_markers
-<<<<<<< HEAD
         self.qubit_channels = qubit_channels
-=======
         self.awg_sync = awg_sync
->>>>>>> c052a525
         self.channels = dict()
         self.waveforms = dict()
         self.awgs = dict()
@@ -319,15 +301,10 @@
 
         slave_markers = {slave.marker_name:slave for slave in self.awg_sync.values()}
         for channel in marker_channels.values():
-<<<<<<< HEAD
-            delays.append(channel.delay - channel.setup_ns)
-            delays.append(channel.delay + channel.hold_ns)
-=======
             slave = slave_markers.get(channel.name, None)
             sync_latency = 0 if slave is None else slave.sync_latency
             delays.append(channel.delay - sync_latency - channel.setup_ns)
             delays.append(channel.delay - sync_latency + channel.hold_ns)
->>>>>>> c052a525
 
         self.max_pre_start_ns = -min(0, *delays)
         self.max_post_end_ns = max(0, *delays)
@@ -522,8 +499,6 @@
                     offset = marker_channel.delay
                     start_stop.append((offset + pulse.start - marker_channel.setup_ns, +1))
                     start_stop.append((offset + pulse.stop + marker_channel.hold_ns, -1))
-<<<<<<< HEAD
-=======
 
 
             if channel_name in slave_markers:
@@ -532,7 +507,6 @@
                 # trigger time is relative to sequence start, not segment start
                 start_stop.append((offset - marker_channel.setup_ns, +1))
                 start_stop.append((offset + marker_channel.hold_ns, -1))
->>>>>>> c052a525
 
             if len(start_stop) > 0:
                 m = np.array(start_stop)
@@ -541,7 +515,7 @@
             else:
                 m = []
 
-            self._upload_awg_markers(job, marker_channel, m)
+        self._upload_awg_markers(job, marker_channel, m)
 
     def _upload_awg_markers(self, job, marker_channel, m):
         sections = job.upload_info.sections
@@ -639,9 +613,9 @@
 
 
     def _upload_waveforms(self, job, awg):
-        awg.set_sample_rate(job.default_sample_rate)
-        # awg filters waveforms on name
-        awg.upload_waveforms(self.waveforms)
+            awg.set_sample_rate(job.default_sample_rate)
+            # awg filters waveforms on name
+            awg.upload_waveforms(self.waveforms)
 
     def upload(self, job):
         use_concurrent_upload = True
