import logging
from typing import List, Optional, Tuple, Union
from dataclasses import dataclass, field
from numbers import Number

import numpy as np
import matplotlib.pyplot as pt

from .mock_m3202a import MockM3202A

'''
SequencerInstrument

SequencerChannel:
    * BB / IQ
    * frequency
    * Phase I/Q, Amplitude I/Q
    * BB prescaler (video mode)
    * Waveform Memory
    * Sequence

MarkerChannel
'''

# for QuantumSequencerInstrument
#class ChannelPair:
#    _12 = 12
#    _34 = 34
#
#class ChannelMode:
#    BB = 1
#    IQ = 2

def not_none(value, default):
    return default if value is None else value

@dataclass
class InstructionBase:
    address: int
    wait_after: float
    jump_address: Optional[int] = None

@dataclass
class AwgInstruction(InstructionBase):
    wave_number: Optional[int] = None

@dataclass
class AwgConditionalInstruction(InstructionBase):
    wave_numbers: List[int] = field(default_factory=list)
    condition_register: Optional[int] = None


@dataclass
class Waveform:
    offset: int
    duration: int
    amplitude: float
    am_envelope: Union[np.ndarray, float]
    frequency: float
    pm_envelope: Union[np.ndarray, float]
    prephase: Optional[float]
    postphase: Optional[float]
    start_frequency: float
    end_frequency: float
    append_zero: bool

    def render(self, starttime, phase): # @@@ use LO i.s.o. phase
        if not self.amplitude:
            return np.zeros(0)
        amplitude = self.amplitude
        t = starttime + self.offset + np.arange(self.duration)
        phase = phase + not_none(self.prephase, 0) + not_none(self.pm_envelope, 0)
        modulated_wave = 0.001 * amplitude * np.sin(2*np.pi*self.frequency*1e-9*t + phase)
        if  isinstance(phase, Number):
            phase_str = f'{phase:5.2f}'
        else:
            phase_str = f'array({len(phase)}'

        print(f' {t[0]:6.0f}, {phase_str}, {self.frequency*1e-6:6.1f} MHz {self.duration} ns')
        if self.offset == 0:
            return modulated_wave
        else:
            return np.concatenate([np.zeros(self.offset), modulated_wave])

    @property
    def phase_shift(self):
        freq_diff = 0
        if self.frequency != self.end_frequency:
            freq_diff = self.frequency - self.end_frequency
        return (not_none(self.prephase, 0)
                + not_none(self.postphase, 0)
                + 2*np.pi*self.duration*freq_diff)

    def describe(self):
        print(f'{self.offset} {self.duration} a:{self.amplitude} f:{self.frequency} '
              f'pre:{self.prephase*180/np.pi:5.1f} post:{self.postphase*180/np.pi:5.1f}')

class SequencerChannel:
    def __init__(self, instrument, number):
        self._instrument = instrument
        self._number = number
        self._frequency = 0
        self._phaseI = 0
        self._phaseQ = 90
        self._waveforms = [None]*64
        self._schedule = []
        self._components = 'IQ'
        self._gainA = 1.0
        self._gainB = 1.0

    def _init_lo(self):
        pass

    def set_baseband(self, is_baseband):
        if is_baseband:
            isI = self._number % 2
            self._components = 'QI'[isI]
            self.configure_oscillators(frequency=0,
                                       phaseI=90 if isI else 0,
                                       phaseQ=0 if isI else 90)
        else:
            self._components = 'IQ'

    def configure_oscillators(self, frequency, phaseI=0, phaseQ=90):
        self._frequency = frequency
        self._phaseI = phaseI
        self._phaseQ = phaseQ

    def upload_waveform(self, number, offset, duration,
                        amplitude, am_envelope=None, frequency=None, pm_envelope=None,
                        prephase=None, postphase=None, restore_frequency=True, append_zero=False):
        if not restore_frequency:
            # note: requires also a start_frequency for the next wave
            raise NotImplementedError()
        self._waveforms[number] = Waveform(offset, duration, amplitude, am_envelope,
                       frequency, pm_envelope, prephase, postphase,
                       self._frequency,
                       self._frequency if frequency and restore_frequency else frequency,
                       append_zero)

    def flush_waveforms(self):
        self._waveforms = [None]*64

    def load_schedule(self, schedule:List[AwgInstruction]):
        self._schedule = schedule

    def _plot(self, phase, label):
        if len(self._schedule) == 0:
            return
        print(f'{label}:{len(self._schedule)} ({phase/np.pi*180:5.1f})')
        starttime = 0
        phase = phase
        wave = np.zeros(0)
        for inst in self._schedule:
            duration = inst.wait_after
            wvf_nr = inst.wave_numbers[0] if isinstance(inst, AwgConditionalInstruction) else inst.wave_number
            if wvf_nr is not None:
                waveform = self._waveforms[wvf_nr]
                data = waveform.render(starttime, phase)
                if duration == 0:
                    duration = len(data)
                wave = np.concatenate([wave, data, np.zeros(int(duration)-len(data))])
                phase += waveform.phase_shift
            else:
                wave = np.concatenate([wave, np.zeros(int(duration))])
            starttime += duration
        pt.plot(np.arange(len(wave)), wave, label=label)

    def plot(self):
#        pt.figure(self._number)
#        print(f'seq {self._number}')
        if self._components=='IQ':
            self._plot(self._phaseI/180*np.pi, label=f'{self._instrument.name}-{self._number}.I')
            self._plot(self._phaseQ/180*np.pi, label=f'{self._instrument.name}-{self._number}.Q')
        elif self._components=='I':
            self._plot(self._phaseI/180*np.pi, label=f'{self._instrument.name}-{self._number}')
        elif self._components=='Q':
            self._plot(self._phaseQ/180*np.pi, label=f'{self._instrument.name}-{self._number}')

    def describe(self):
        print(f'seq {self._number} schedule')
        for inst in self._schedule:
            print(inst)
        if len(self._waveforms) > 0:
            print('waveforms')
        for wvf in self._waveforms:
            if wvf is not None:
                wvf.describe()

class MockM3202A_QS(MockM3202A):
    '''
    Quantum Sequencer version of M3202A mock
    '''
    def __init__(self, name, chassis, slot, marker_amplitude=1000):
        super().__init__(name, chassis, slot)

        self._sequencers = {}
        for i in range(1,13):
            self._sequencers[i] = SequencerChannel(self, i)

        self.marker_table = []
        self._marker_amplitude = marker_amplitude


    def get_sequencer(self, number):
        return self._sequencers[number]

    def plot_marker(self):
        if len(self.marker_table) > 0:
            t = []
            values = []
            print(self.marker_table)
            for m in self.marker_table:
                t += [m[0], m[0], m[1], m[1]]
                values += [0, self._marker_amplitude/1000, self._marker_amplitude/1000, 0]

            pt.plot(t, values, ':', label=f'{self.name}-T')

<<<<<<< HEAD
    def plot(self, bias_T_rc_time=0):
        super().plot(bias_T_rc_time=bias_T_rc_time)
=======
    def plot(self, **kwargs):
        super().plot()
>>>>>>> 7f82097a
        for seq in self._sequencers.values():
            seq.plot()
        self.plot_marker()


    def describe(self):
        for i,seq in self._sequencers.items():
            seq.describe()
        print('Markers:', self.marker_table)

    def configure_marker_output(self, invert: bool = False):
        pass

    def load_marker_table(self, table:List[Tuple[int,int]]):
        '''
        Args:
            table: list with tuples (time on, time off)
        '''
        self.marker_table = table.copy()

    @staticmethod
    def convert_sample_rate_to_prescaler(sample_rate):
        """
        Args:
            sample_rate (float) : sample rate
        Returns:
            prescaler (int) : prescaler set to the awg.
        """
        # 0 = 1000e6, 1 = 200e6, 2 = 100e6, 3=66.7e6
        prescaler = int(200e6/sample_rate)

        return prescaler


    @staticmethod
    def convert_prescaler_to_sample_rate(prescaler):
        """
        Args:
            prescaler (int) : prescaler set to the awg.

        Returns:
            sample_rate (float) : effective sample rate the AWG will be running
        """
        # 0 = 1000e6, 1 = 200e6, 2 = 100e6, 3=66.7e6
        if prescaler == 0:
            return 1e9
        else:
            return 200e6/prescaler<|MERGE_RESOLUTION|>--- conflicted
+++ resolved
@@ -216,13 +216,8 @@
 
             pt.plot(t, values, ':', label=f'{self.name}-T')
 
-<<<<<<< HEAD
     def plot(self, bias_T_rc_time=0):
         super().plot(bias_T_rc_time=bias_T_rc_time)
-=======
-    def plot(self, **kwargs):
-        super().plot()
->>>>>>> 7f82097a
         for seq in self._sequencers.values():
             seq.plot()
         self.plot_marker()
