--- conflicted
+++ resolved
@@ -75,6 +75,7 @@
                     print(f'  Add {module.name}: {module.module_type}{rf}')
                     station.add_component(module, module.name)
 #                    try:
+#                        module.config('trace', True)
 #                        module.config('render_repetitions', False)
 #                    except:
 #                        pass
@@ -281,10 +282,7 @@
         if not _ct_configured:
             ct.configure(os.path.join(self._dir, 'ct_config.yaml'))
             _ct_configured = True
-<<<<<<< HEAD
-=======
         ct.set_sample_info(sample=self.configuration_name)
->>>>>>> cf42799a
 
     def run(self, name, sequence, *params, silent=False, sweeps=[]):
         runner = self._configuration['runner']
@@ -295,10 +293,6 @@
 
         elif runner == 'core_tools':
             self.init_coretools()
-<<<<<<< HEAD
-            ct.set_sample_info(sample=self.configuration_name)
-=======
->>>>>>> cf42799a
             scan_sweeps = []
             for sw in sweeps:
                 scan_sweeps.append(sweep(*sw))
