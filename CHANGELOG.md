--- conflicted
+++ resolved
@@ -1,15 +1,13 @@
 # Changelog
 All notable changes to Pulselib will be documented in this file.
 
-<<<<<<< HEAD
-## \[1.3.5] - 2022-03-@@
+## \[1.3.6] - 2022-03-@@
 ### Added
 - Added argument reset_time to wait()
-=======
+
 ## \[1.3.5] - 2022-03-29
 ### Fixed
 - Error when rendering section with low sample rate extends into segment with high sample rate.
->>>>>>> 132b9f0d
 
 ## \[1.3.4] - 2022-03-23
 ### Improved
