--- conflicted
+++ resolved
@@ -88,11 +88,7 @@
 				self.waveform_cache[i,:] = getattr(self, self.channels[i]).get_sequence(t_tot)
 
 
-<<<<<<< HEAD
-	def get_waveform(self, channel, Vpp_data, sequenc_time, return_type = np.int16):
-=======
 	def get_waveform(self, channel, Vpp_data, sequenc_time, return_type = np.double):
->>>>>>> 545dc60b
 		# get waforms for required channels. For global Vpp, Voffset settings (per channel) and expected data type
 		self.prep4upload()
 
@@ -109,20 +105,11 @@
 			
 		# normalise according to the channel, put as 
 		upload_data = ((self.waveform_cache[chan_number,:] - Vpp_data[channel]['v_off'])/Vpp_data[channel]['v_pp']).astype(return_type)
-<<<<<<< HEAD
-		
-=======
-
->>>>>>> 545dc60b
 		return upload_data
 
 	def clear_chache():
 		return
 
-<<<<<<< HEAD
-=======
-
->>>>>>> 545dc60b
 def last_edited(f):
 	'''
 	just a simpe decoter used to say that a certain wavefrom is updaded and therefore a new upload needs to be made to the awg.
